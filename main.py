--- conflicted
+++ resolved
@@ -12,13 +12,9 @@
 from fastapi.responses import JSONResponse
 from pydantic import BaseModel
 
-from automation.observability import log_event
 from automation.storage import fts_search_articles, search_articles
-<<<<<<< HEAD
 from ml_sample.model import ensure_model
 from ml_sample.model import predict as iris_predict
-=======
->>>>>>> 01a00f57
 from settings import settings
 
 # main.py
@@ -107,7 +103,8 @@
 def _git_sha_short() -> str:
     try:
         sha = subprocess.check_output(
-            ["git", "rev-parse", "--short", "HEAD"], stderr=subprocess.DEVNULL
+            ["git", "rev-parse", "--short", "HEAD"],
+            stderr=subprocess.DEVNULL,
         )
         return sha.decode("utf-8").strip()
     except Exception:
@@ -173,17 +170,26 @@
 def list_articles(
     q: str | None = Query(default=None, description="keyword (LIKE, case-insensitive)"),
     date_from: str | None = Query(
-        default=None, description="inclusive ISO e.g. 2025-10-01T00:00:00"
+        default=None,
+        description="inclusive ISO e.g. 2025-10-01T00:00:00",
     ),
-    date_to: str | None = Query(default=None, description="exclusive ISO e.g. 2025-11-01T00:00:00"),
+    date_to: str | None = Query(
+        default=None,
+        description="exclusive ISO e.g. 2025-11-01T00:00:00",
+    ),
     limit: int = Query(default=50, ge=1, le=200),
     offset: int = Query(default=0, ge=0),
     order: str = Query(default="desc", pattern="^(asc|desc)$"),
 ):
-    df = search_articles(
-        q=q, date_from=date_from, date_to=date_to, limit=limit, offset=offset, order=order
+    df_articles = search_articles(
+        q=q,
+        date_from=date_from,
+        date_to=date_to,
+        limit=limit,
+        offset=offset,
+        order=order,
     )
-    return df.to_dict(orient="records")
+    return df_articles.to_dict(orient="records")
 
 
 @app.get("/articles/fts")
@@ -192,5 +198,5 @@
     limit: int = Query(default=50, ge=1, le=200),
     offset: int = Query(default=0, ge=0),
 ):
-    df = fts_search_articles(q=q, limit=limit, offset=offset)
-    return df.to_dict(orient="records")+    df_articles = fts_search_articles(q=q, limit=limit, offset=offset)
+    return df_articles.to_dict(orient="records")