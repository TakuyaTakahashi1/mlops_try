--- conflicted
+++ resolved
@@ -1,4 +1,3 @@
-
 name: "A11: scheduled scrape & PR"
 
 on:
@@ -52,10 +51,6 @@
         with:
           branch: chore/daily-scrape
           commit-message: "chore(data): daily scrape"
-<<<<<<< HEAD
-=======
-          branch: chore/daily-scrape
->>>>>>> 0290f26d
           title: "A11: daily scrape (data/titles.csv)"
           body: |
             ## Summary
